import sys, os
import numpy as np
import h5py
import matplotlib.pyplot as plt
import scipy.interpolate as interp
from PyQt5 import QtWidgets

# TODO proper relative import, this is a HACK.
file_dir = os.path.dirname(os.path.abspath(__file__))
package_dir = '/'.join(file_dir.split('/')[:-1])
sys.path.insert(0, package_dir)

import ana_cont.continuation as cont
from gui.maxent_ui import Ui_MainWindow


class RealFrequencyGrid(object):
    """Class for real-frequency grids.

    Our real-frequency grids are always symmetric around 0.
    Thus they cover an interval [-wmax, wmax], where the endpoint is included.
    If the number of grid-points nw is an odd number, zero is included.
    We can create two types of grids: equispaced or non-equispaced (centered).
    The  latter is more dense in the low-frequency region, and more
    sparse in the high-frequency region.
    """

    def __init__(self, wmax=None, nw=None, type=None):
        """Initialize the real-frequency grid.

        wmax -- border of the real-frequency interval [-wmax, wmax]
        nw -- total number of real frequency grid points
        type -- grid type: 'equispaced grid' or 'centered grid'
        """
        self.wmax = wmax
        self.nw = nw
        self.type = type

    def update_wmax(self, wmax):
        print('update wmax to {}'.format(wmax))
        self.wmax = wmax

    def update_nw(self, nw):
        self.nw = nw

    def update_type(self, type):
        self.type = type

    def __str__(self):
        return 'real-frequency grid (wmax: {}, nw: {}, type: {})'.format(self.wmax, self.nw, self.type)

    def create_grid(self):
        """Create the real-frequency grid.

        An 'equispaced grid' is simply a linspace, containing also the endpoint.
        The 'centered grid' is created by a tangent function.
        """
        if self.type == 'equispaced grid':
            self.grid = np.linspace(-self.wmax, self.wmax, num=self.nw, endpoint=True)
        elif self.type == 'centered grid':
            self.grid = self.wmax * np.tan(np.linspace(-np.pi / 2.1, np.pi / 2.1, num=self.nw)) / np.tan(np.pi / 2.1)
        print(self.grid)

class InputData(object):
    """Input data for the analytic continuation of a w2dynamics result."""

    def __init__(self, fname=None, iter_type=None, iter_num=None, data_type=None,
                 atom=None, orbital=None, spin=None, num_mats=None):
        """Initialize the input data object.

        fname -- Name (str) of a valid w2dynamics DMFT output file.
            A w2dynamics version from 2020 or newer should be used.
        iter_type -- iteration type: 'dmft' or 'stat'
        iter_num -- iteration number: integer or 'last' (-1 also points to last)
        data_type -- "Green's function" or "Self-energy"
        atom -- which inequivalent atom (one-based integer), e.g. 1 leads to 'ineq-001'
        orbital -- which orbital component to load (one-based integer)
        spin -- which spin projection to load: 'up', 'down', 'average'
        num_mats -- number of Matsubara frequencies for continuation (integer)
        """
        self.fname = fname
        self.iter_type = iter_type
        self.iter_num = iter_num
        self.data_type = data_type
        try:
            self.atom = int(atom)
        except ValueError:
            print('could not set atom')

        try:
            self.orbital = int(orbital)
        except ValueError:
            print('could not set orbital')

        self.spin = spin

        try:
            self.num_mats = int(num_mats)
        except ValueError:
            print('could not set num mats')

        if self.iter_type is None:
            self.iter_type = 'dmft'
        if self.iter_num is None or self.iter_num == '':
            self.iter_num = 'last'
        self.get_iteration()

    def update_fname(self, fname):
        self.fname = fname

    def update_iter_type(self, iter_type):
        self.iter_type = iter_type.lower()
        self.get_iteration()

    def update_iter_num(self, iter_num):
        if iter_num == '' or iter_num == 'last' or iter_num == -1:
            self.iter_num = 'last'
        elif type(iter_num) == str:
            self.iter_num = '{:03}'.format(int(iter_num))
        else:
            raise ValueError('cannot read iteration number')
        self.get_iteration()

    def get_iteration(self):
        """Compose the whole iteration string, e.g. 'dmft-003'."""
        self.iteration = '{}-{}'.format(self.iter_type.lower(), self.iter_num)
        print('Iteration: {}'.format(self.iteration))

    def update_data_type(self, data_type):
        self.data_type = data_type
        if self.data_type == "Self-energy":
            pass
        elif self.data_type == "Green's function":
            pass
        else:
            raise ValueError('Unknown data type to read. Must be \'Self-energy\' or \'Green\'s function\'')

    def update_atom(self, atom):
        self.atom = int(atom)

    def update_orbital(self, orbital):
        self.orbital = int(orbital)

    def update_spin(self, spin):
        self.spin = spin

    def update_num_mats(self, num_mats):
        self.num_mats = int(num_mats)

    def load_data(self):
        """Load Matsubara-frequency data.

        Load w2dynamics data on Matsubara frequency axis.
        This is either a self-energy, or a Green's function.
        For the self-energy, there are two different possible formats.
        """
        self.generate_mats_freq()

        if self.data_type == "Self-energy":
            print('Try to load self-energy')
            f = h5py.File(self.fname, 'r')
            path_to_atom = '{}/ineq-{:03}/'.format(self.iteration, self.atom)
            all_keys = list(f[path_to_atom].keys())
            print(all_keys)
            f.close()
            if 'siw-full-jkerr' in all_keys:
                print('load siw 1')
                self.load_siw_1()
            elif 'siw-full' in all_keys:
                print('load siw 2')
                self.load_siw_2()
        elif self.data_type == "Green's function":
            self.load_giw()
        else:
            raise ValueError(
                'Unknown data type (Must be either \'Self-energy\' or \'Green\'s function\')')

    def plot(self):
        """Generate a very simple plot of the Matsubara data."""
        fig, ax = plt.subplots(ncols=1, nrows=1)
        ax.plot(self.mats, self.value.real, label='real part')
        ax.plot(self.mats, self.value.imag, label='imaginary part')
        ax.set_title('Input data')
        ax.set_xlabel('Matsubara frequency')
        ax.set_ylabel('{}'.format(self.data_type))
        ymin, ymax = ax.get_ylim()
        xmin, xmax = ax.get_xlim()

        if self.data_type == "Self-energy":
            plt.text(xmin + 0.1 * (xmax - xmin), ymin + 0.9 * (ymax - ymin),
                     'Hartree energy = {:5.4f}'.format(self.hartree))
        plt.legend()
        plt.show()

    def generate_mats_freq(self):
        """Generate the Matsubara frequency grid."""
        f = h5py.File(self.fname, 'r')
        beta = f['.config'].attrs['general.beta']
        f.close()
        self.mats = np.pi / beta * (2. * np.arange(self.num_mats) + 1.)

    def load_siw_1(self):
        """Load self-energy with jackknife error, type 1.

        In the first implementation, the self-energy with jackknife error
        was written in the group 'siw-full-jkerr', where the frequency
        axis is the first, followed by orbital and spin: (freq, orb, spin, orb, spin)
        The Hartree term is subtracted automatically.
        """
        path_to_atom = '{}/ineq-{:03}/'.format(self.iteration, self.atom)
        path_to_group = '{}/siw-full-jkerr/'.format(path_to_atom)
        path_to_value = path_to_group + 'value'
        path_to_error = path_to_group + 'error'
        path_to_smom = path_to_atom + 'smom-full/value'
        f = h5py.File(self.fname, 'r')
        if self.spin == 'up':
            data = f[path_to_value][:, self.orbital - 1, 0, self.orbital - 1, 0]
            err = f[path_to_error][:, self.orbital - 1, 0, self.orbital - 1, 0]
            smom = f[path_to_smom][self.orbital - 1, 0, self.orbital - 1, 0, 0]
        elif self.spin == 'down':
            data = f[path_to_value][:, self.orbital - 1, 1, self.orbital - 1, 1]
            err = f[path_to_error][:, self.orbital - 1, 1, self.orbital - 1, 1]
            smom = f[path_to_smom][self.orbital - 1, 1, self.orbital - 1, 1, 0]
        elif self.spin == 'average':
            data = 0.5 * (f[path_to_value][:, self.orbital - 1, 0, self.orbital - 1, 0]
                          + f[path_to_value][:, self.orbital - 1, 1, self.orbital - 1, 1])
            err = 1. / np.sqrt(2.) * (f[path_to_error][:, self.orbital - 1, 0, self.orbital - 1, 0]
                                     + f[path_to_error][:, self.orbital - 1, 1, self.orbital - 1, 1])
            smom = 0.5 * (f[path_to_smom][self.orbital - 1, 0, self.orbital - 1, 0, 0]
                          + f[path_to_smom][self.orbital - 1, 1, self.orbital - 1, 1, 0])
        f.close()
        niw = data.shape[0] // 2
        self.value = data[niw:niw + self.num_mats] - smom
        self.hartree = smom
        self.error = err[niw:niw + self.num_mats]

    def load_siw_2(self):
        """Load self-energy with jackknife error, type 2.

        In newer versions, the self-energy with jackknife error is stored
        in siw-full, in standard format (orb, spin, orb, spin, freq).
        If the QMC error is not present, it is set to a constant value err_const.
        The Hartree term is subtracted automatically.
        """
        path_to_atom = '{}/ineq-{:03}/'.format(self.iteration, self.atom)
        path_to_group = '{}/siw-full/'.format(path_to_atom)
        path_to_value = path_to_group + 'value'
        path_to_error = path_to_group + 'error'
        path_to_smom = path_to_atom + 'smom-full/value'
        err_const = 0.001
        f = h5py.File(self.fname, 'r')
        if self.spin == 'up':
            data = f[path_to_value][self.orbital - 1, 0, self.orbital - 1, 0]
            smom = f[path_to_smom][self.orbital - 1, 0, self.orbital - 1, 0, 0]
            try:
                err = f[path_to_error][self.orbital - 1, 0, self.orbital - 1, 0]
            except KeyError:
                print('Warning: No self-energy error found; setting to constant {}'.format(err_const))
                err = np.ones_like(data) * err_const
        elif self.spin == 'down':
            data = f[path_to_value][self.orbital - 1, 1, self.orbital - 1, 1]
            smom = f[path_to_smom][self.orbital - 1, 1, self.orbital - 1, 1, 0]
            try:
                err = f[path_to_error][self.orbital - 1, 1, self.orbital - 1, 1]
            except KeyError:
                print('Warning: No self-energy error found; setting to constant {}'.format(err_const))
                err = np.ones_like(data) * err_const
        elif self.spin == 'average':
            data = 0.5 * (f[path_to_value][self.orbital - 1, 0, self.orbital - 1, 0]
                          + f[path_to_value][self.orbital - 1, 1, self.orbital - 1, 1])
            smom = 0.5 * (f[path_to_smom][self.orbital - 1, 0, self.orbital - 1, 0, 0]
                          + f[path_to_smom][self.orbital - 1, 1, self.orbital - 1, 1, 0])
            try:
                err = 1. / np.sqrt(2.) * (f[path_to_error][self.orbital - 1, 0, self.orbital - 1, 0]
                                          + f[path_to_error][self.orbital - 1, 1, self.orbital - 1, 1])
            except KeyError:
                print('Warning: No self-energy error found; setting to constant {}'.format(err_const))
                err = np.ones_like(data) * err_const
        f.close()
        niw = data.shape[0] // 2
        self.value = data[niw:niw + self.num_mats] - smom
        self.hartree = smom
        self.error = err[niw:niw + self.num_mats]

    def load_giw(self):
        """Load Matsubara Green's function data.

        Here we have only one possible format, i.e. (orb, spin, orb, spin, freq).
        If no QMC error is present, we set it to a constant value err_const.
        """
        path_to_atom = '{}/ineq-{:03}/'.format(self.iteration, self.atom)
        path_to_group = '{}/giw-full/'.format(path_to_atom)
        path_to_value = path_to_group + 'value'
        path_to_error = path_to_group + 'error'

        err_const = 0.001
        f = h5py.File(self.fname, 'r')
        if self.spin == 'up':
            data = f[path_to_value][self.orbital - 1, 0, self.orbital - 1, 0]
            try:
                err = f[path_to_error][self.orbital - 1, 0, self.orbital - 1, 0]
            except KeyError:
                print('Warning: No self-energy error found; setting to constant {}'.format(err_const))
                err = np.ones_like(data) * err_const
        elif self.spin == 'down':
            data = f[path_to_value][self.orbital - 1, 1, self.orbital - 1, 1]
            try:
                err = f[path_to_error][self.orbital - 1, 1, self.orbital - 1, 1]
            except KeyError:
                print('Warning: No self-energy error found; setting to constant {}'.format(err_const))
                err = np.ones_like(data) * err_const
        elif self.spin == 'average':
            data = 0.5 * (f[path_to_value][self.orbital - 1, 0, self.orbital - 1, 0]
                          + f[path_to_value][self.orbital - 1, 1, self.orbital - 1, 1])
            try:
                err = 1. / np.sqrt(2.) * (f[path_to_error][self.orbital - 1, 0, self.orbital - 1, 0]
                                          + f[path_to_error][self.orbital - 1, 1, self.orbital - 1, 1])
            except KeyError:
                print('Warning: No self-energy error found; setting to constant {}'.format(err_const))
                err = np.ones_like(data) * err_const
        f.close()
        niw = data.shape[0] // 2
        self.value = data[niw:niw + self.num_mats]
        self.hartree = None
        self.error = err[niw:niw + self.num_mats]

class TextInputData(object):
    """Input data for analytic continuation, from a generic text file."""

    def __init__(self, fname=None, data_type=None,
                 num_mats=None, n_skip=None):
        """Initialize the text file input.

        fname -- file name of the text file
        data_type -- either "Green's function" or "Self-energy"
        num_mats -- number of Matsubara frequencies
        n_skip -- number of lines to skip at the beginning of the text file.

        Note the following points:
        * The Hartree term has to be subtracted beforehand,
            i.e. both the real and imaginary part of the data in the input file
            have to approach zero in the high-frequency limit,
        * The input file must contain only data on the positive half of the Matsubara axis,
        * data_type will not have any impact on the analytic continuation itself,
            but if it is a self-energy, the real part is calculated by Kramers-Kronig
            after the continuation, and the full self-energy is stored.
        * The Hartree term has to be handeled completely manually in pre- and postprocessing.
        """
        self.fname = fname
        self.data_type = data_type
        try:
            self.num_mats = int(num_mats)
        except ValueError:
            print('inferring number of Matsubaras from data')
            self.num_mats = None
        try:
            self.n_skip = int(n_skip)
        except ValueError:
            print('will not skip any lines')
            self.n_skip = 0

        self.atom = ''
        self.orbital = ''
        self.spin = ''

    def update_fname(self, fname):
        self.fname = fname

    def update_data_type(self, data_type):
        self.data_type = data_type

    def update_n_skip(self, n_skip):
        self.n_skip = n_skip

    def read_data(self):
        """Read the text file by np.loadtxt."""
        mats, val_re, val_im, err = np.loadtxt(self.fname, skiprows=self.n_skip, unpack=True)
        n_mats_data = mats.shape[0]
        if self.num_mats is None:
            self.num_mats = n_mats_data
        self.mats = mats[:self.num_mats]
        self.value = (val_re + 1j * val_im)[:self.num_mats]
        self.error = err[:self.num_mats]
        self.hartree = 0.

    def plot(self):
        """Create a very simple plot of the input data."""
        fig, ax = plt.subplots(ncols=1, nrows=1)
        ax.plot(self.mats, self.value.real, label='real part')
        ax.plot(self.mats, self.value.imag, label='imaginary part')
        ax.set_title('Input data')
        ax.set_xlabel('Matsubara frequency')
        ax.set_ylabel('{}'.format(self.data_type))
        ymin, ymax = ax.get_ylim()
        xmin, xmax = ax.get_xlim()

        if self.data_type == "Self-energy":
            plt.text(xmin + 0.1 * (xmax - xmin), ymin + 0.9 * (ymax - ymin),
                     'Hartree energy = {:5.4f}'.format(self.hartree))
        plt.legend()
        plt.show()


class OutputData(object):
    """Output data of the analytic continuation."""

    def __init__(self):
        pass

    def update_fname(self, fname):
        self.fname = fname
        print('Update output file name to: {}'.format(self.fname))

    def update(self, w, spec, input_data):
        """Update the output data with the latest input and results."""
        self.w = w
        self.spec = spec
        self.input_data = input_data

    def save(self, interpolate=False, n_reg=None):
        """Save output data to text file.

        Here we have to distinguish several different cases.
        * For a self-energy, we first do a Kramers-Kronig transformation
            to get also the real part.
            Then the Hartree term is added. Remember: when reading input data from a text file,
            the Hartree term has to be handeled manually, the program treats it as zero.
            The whole function, i.e. real and imaginary part of the self-energy, is saved.
        * In case of a Green's function, we save the spectral function,
            i.e. -Im[G(omega)] / pi. The real part is not computed.
        * If desired, an interpolation to a regular-spaced grid is done.

        Output format: text file.
        For spectral function: two colums: frequency, spectrum
        For self-energy: three columns: frequency, real part, imaginary part.
        """
        if self.input_data.data_type == "Self-energy":
            self.self_energy = cont.GreensFunction(spectrum=self.spec, wgrid=self.w, kind='fermionic').kkt()
            if interpolate:
                sw_real = self.interpolate(self.w, self.self_energy.real, n_reg)
                sw_imag = self.interpolate(self.w, self.self_energy.imag, n_reg)
                np.savetxt(self.fname, np.vstack((self.w_reg,
                                                  sw_real + self.input_data.hartree,
                                                  sw_imag)).T)
            else:
                np.savetxt(self.fname, np.vstack((self.w,
                                                  self.self_energy.real + self.input_data.hartree,
                                                  self.self_energy.imag)).T)

        elif self.input_data.data_type == "Green's function":
            if interpolate:
                spec_interp = self.interpolate(self.w, self.spec, n_reg)
                np.savetxt(self.fname, np.vstack((self.w_reg, spec_interp)).T)
            else:
                np.savetxt(self.fname, np.vstack((self.w, self.spec)).T)

    def interpolate(self, original_grid, original_function, n_reg):
        """Spline interpolation of real-frequency data."""
        self.w_reg = np.linspace(np.amin(self.w), np.amax(self.w), num=n_reg, endpoint=True)
        interp_function = interp.InterpolatedUnivariateSpline(original_grid, original_function)(self.w_reg)
        return interp_function


class MainWindow(QtWidgets.QMainWindow, Ui_MainWindow):
    """The Main Window of the graphical user interface.

    The class MainWindow inherits from Ui_MainWindow, which is
    defined in maxent_ui.py. The latter file is autogenerated
    by pyuic from maxent_ui.ui [`pyuic5 maxent_ui.ui -o maxent_ui.py`]
    The ui file can be edited by the QtDesigner.
    """

    def __init__(self, *args, obj=None, **kwargs):
        """Connect the widgets, instantiate the main classes."""
        super(MainWindow, self).__init__(*args, **kwargs)
        self.setupUi(self)

        # real-frequency grid
        self.realgrid = RealFrequencyGrid(wmax=float(self.max_real_freq.text()),
                                          nw=int(self.num_real_freq.text()),
                                          type=str(self.grid_type_combo.currentText()))
        self.connect_realgrid_button()
        self.connect_wmax()
        self.connect_nw()
        self.connect_grid_type()

        # input data
        self.input_data = InputData(fname=str(self.inp_file_name.text()),
                                    iter_type=str(self.iteration_type_combo.currentText()),
                                    iter_num=str(self.iteration_number.text()),
                                    data_type=str(self.inp_data_type.currentText()),
                                    atom=str(self.atom_number.text()),
                                    orbital=str(self.orbital_number.text()),
                                    spin=str(self.spin_type_combo.currentText()),
                                    num_mats=str(self.num_mats_freq.text()))
        self.connect_select_button()
        self.connect_load_button()
        self.connect_show_button()
        self.connect_load_button_text()
        self.connect_show_button_2()
        self.connect_select_button_2()

        # text display field and "Do it" button
        self.text_output.setReadOnly(True)
        self.connect_doit_button()

        # output data
        self.output_data = OutputData()
        self.connect_select_output_button()
        self.connect_save_button()


    def connect_realgrid_button(self):
        self.gen_real_grid_button.clicked.connect(lambda: self.realgrid.create_grid())

    def connect_wmax(self):
        self.max_real_freq.returnPressed.connect(
            lambda: self.realgrid.update_wmax(float(self.max_real_freq.text())))
        self.max_real_freq.editingFinished.connect(
            lambda: self.realgrid.update_wmax(float(self.max_real_freq.text())))

    def connect_nw(self):
        self.num_real_freq.returnPressed.connect(
            lambda: self.realgrid.update_nw(int(self.num_real_freq.text())))
        self.num_real_freq.editingFinished.connect(
            lambda: self.realgrid.update_nw(int(self.num_real_freq.text())))

    def connect_grid_type(self):
        self.grid_type_combo.activated.connect(
            lambda: self.realgrid.update_type(str(self.grid_type_combo.currentText()))
        )

    def connect_fname_input(self):
        self.inp_file_name.editingFinished.connect(
            lambda: self.input_data.update_fname(str(self.inp_file_name.text())))
        self.inp_file_name.textChanged.connect(
            lambda: self.input_data.update_fname(str(self.inp_file_name.text())))

    def get_fname(self):
        self.inp_file_name.setText(
            QtWidgets.QFileDialog.getOpenFileName(self,
                    'Open file', os.getcwd(), "HDF5 files (*.hdf5)")[0])

    def connect_select_button(self):
        self.select_file_button.clicked.connect(self.get_fname)

    def get_fname_text(self):
        self.inp_file_name_2.setText(
            QtWidgets.QFileDialog.getOpenFileName(self,
                    'Open file', os.getcwd(), "text files (*.dat *.txt)")[0])

    def connect_select_button_2(self):
        self.select_file_button_2.clicked.connect(self.get_fname_text)

    def connect_data_type(self):
        self.inp_data_type.activated.connect(
            lambda: self.input_data.update_data_type(str(self.inp_data_type.currentText())))

    def connect_iteration_type(self):
        self.iteration_type_combo.activated.connect(
            lambda: self.input_data.update_iter_type(str(self.iteration_type_combo.currentText())))

    def connect_iteration_number(self):
        self.iteration_number.editingFinished.connect(
            lambda: self.input_data.update_iter_num(str(self.iteration_number.text())))

    def connect_atom(self):
        self.atom_number.editingFinished.connect(
            lambda: self.input_data.update_atom(int(self.atom_number.text())))

    def connect_orbital(self):
        self.orbital_number.editingFinished.connect(
            lambda: self.input_data.update_orbital(int(self.orbital_number.text())))

    def connect_spin(self):
        self.spin_type_combo.activated.connect(
            lambda: self.input_data.update_spin(str(self.spin_type_combo.currentText())))

    def connect_num_mats(self):
        self.num_mats_freq.editingFinished.connect(
            lambda: self.input_data.update_num_mats(int(self.num_mats_freq.text()))
        )

    def connect_show_button(self):
        self.show_data_button.clicked.connect(
            lambda: self.input_data.plot()
        )

    def connect_show_button_2(self):
        self.show_data_button_2.clicked.connect(
            lambda: self.input_data.plot()
        )

    def load_w2dynamics_data(self):
        self.input_data = InputData(fname=str(self.inp_file_name.text()),
                                    iter_type=str(self.iteration_type_combo.currentText()),
                                    iter_num=str(self.iteration_number.text()),
                                    data_type=str(self.inp_data_type.currentText()),
                                    atom=str(self.atom_number.text()),
                                    orbital=str(self.orbital_number.text()),
                                    spin=str(self.spin_type_combo.currentText()),
                                    num_mats=str(self.num_mats_freq.text()))
        self.input_data.load_data()

    def connect_load_button(self):
        self.load_data_button.clicked.connect(self.load_w2dynamics_data)

    def load_text_data(self):
        self.input_data = TextInputData(fname=str(self.inp_file_name_2.text()),
                                        data_type=str(self.inp_data_type_text.currentText()),
                                        n_skip=str(self.n_skip.text()),
                                        num_mats=str(self.num_mats_freq_text.text()))
        self.input_data.read_data()

    def connect_load_button_text(self):
        self.load_data_button_2.clicked.connect(self.load_text_data)

    def get_preblur(self):
        preblur_checked = self.preblur_checkbox.isChecked()
        try:
            bw = float(self.blur_width.text()) if preblur_checked else 0.
        except ValueError:
            print('Invalid input for blur width, setting to 0.')
            bw = 0.
        preblur = preblur_checked and bw > 0.
        return preblur, bw

    def main_function(self):
        """Main function for the analytic continuation procedure.

        This function is called when the "Do it" button is clicked.
        It performs an analytical continuation for the present settings
        and shows a plot.
        """
        self.ana_cont_probl = cont.AnalyticContinuationProblem(im_axis=self.input_data.mats,
                                                               im_data=self.input_data.value,
                                                               re_axis=self.realgrid.grid,
                                                               kernel_mode='freq_fermionic')
        model = np.ones_like(self.realgrid.grid)
        model /= np.trapz(model, self.realgrid.grid)

<<<<<<< HEAD
        preblur, bw = self.get_preblur()
=======
        bw_text = str(self.blur_width.text())
        if bw_text == '':
            bw = 0.
        else:
            bw = float(bw_text)
        preblur = self.preblur_button.isChecked() and bw > 0.
>>>>>>> 3bd8133e

        sol = self.ana_cont_probl.solve(method='maxent_svd',
                                        optimizer='newton',
                                        alpha_determination='chi2kink',
                                        model=model,
                                        stdev=self.input_data.error,
                                        interactive=False, alpha_start=1e10, alpha_end=1e-3,
                                        preblur=preblur, blur_width=bw)

        inp_str = 'atom {}, orb {}, spin {}, blur {}: '.format(self.input_data.atom,
                                                               self.input_data.orbital,
                                                               self.input_data.spin,
                                                               bw)
        res_str = 'alpha_opt={:3.2f}, chi2(alpha_opt)={:3.2f}, min(chi2)={:3.2}'.format(
            sol[0].alpha, sol[0].chi2, sol[1][-1].chi2
        )
        self.text_output.append(inp_str + res_str)
        alphas = [s.alpha for s in sol[1]]
        chis = [s.chi2 for s in sol[1]]

        self.output_data.update(self.realgrid.grid, sol[0].A_opt, self.input_data)

        fig, ax = plt.subplots(ncols=2, nrows=2, figsize=(11.75, 8.25))  # A4 paper size
        ax[0, 0].loglog(alphas, chis, marker='s', color='black')
        ax[0, 0].loglog(sol[0].alpha, sol[0].chi2, marker='*', color='red', markersize=15)
        ax[0, 0].set_xlabel(r'$\alpha$')
        ax[0, 0].set_ylabel(r'$\chi^2(\alpha)$')

        ax[1, 0].plot(self.realgrid.grid, sol[0].A_opt)
        ax[1, 0].set_xlabel(r'$\omega$')
        ax[1, 0].set_ylabel('spectrum')

        ax[0, 1].plot(self.input_data.mats, self.input_data.value.real,
                      color='blue', ls=':', marker='x', markersize=5,
                      label='Re[data]')
        ax[0, 1].plot(self.input_data.mats, self.input_data.value.imag,
                      color='green', ls=':', marker='+', markersize=5,
                      label='Im[data]')
        ax[0, 1].plot(self.input_data.mats, sol[0].backtransform.real,
                      ls='--', color='gray', label='Re[fit]')
        ax[0, 1].plot(self.input_data.mats, sol[0].backtransform.imag,
                      color='gray', label='Im[fit]')
        ax[0, 1].set_xlabel(r'$\nu_n$')
        ax[0, 1].set_ylabel(self.input_data.data_type)
        ax[0, 1].legend()

        ax[1, 1].plot(self.input_data.mats, (self.input_data.value - sol[0].backtransform).real,
                      ls='--', label='real part')
        ax[1, 1].plot(self.input_data.mats, (self.input_data.value - sol[0].backtransform).imag,
                      label='imaginary part')
        ax[1, 1].set_xlabel(r'$\nu_n$')
        ax[1, 1].set_ylabel('data $-$ fit')
        ax[1, 1].legend()
        plt.tight_layout()
        plt.show()

    def connect_doit_button(self):
        self.doit_button.clicked.connect(lambda: self.main_function())

    def connect_fname_output(self):
        self.out_file_name.editingFinished.connect(
            lambda: self.output_data.update_fname(str(self.out_file_name.text())))
        self.inp_file_name.textChanged.connect(
            lambda: self.output_data.update_fname(str(self.out_file_name.text())))

    def get_fname_output(self):
        fname_out = QtWidgets.QFileDialog.getSaveFileName(self,
                    'Save as', '/'.join(self.input_data.fname.split('/')[:-1]), "DAT files (*.dat)")[0]
        self.out_file_name.setText(fname_out)
        self.output_data.update_fname(fname_out)

    def connect_select_output_button(self):
        self.output_directory_button.clicked.connect(self.get_fname_output)

    def save_output(self):
        fname_out = str(self.out_file_name.text())
        if fname_out == '':
            print('Error in saving: First you have to specify the output file name.')
            return 1

        self.output_data.update_fname(fname_out)
        try:
            self.output_data.save(interpolate=self.interpolate_checkbox.isChecked(),
                                 n_reg=int(self.n_interpolation.text()))
        except AttributeError:
            print('Error in saving: First you have to specify the output file name.')

    def connect_save_button(self):
        self.save_button.clicked.connect(lambda: self.save_output())
<|MERGE_RESOLUTION|>--- conflicted
+++ resolved
@@ -639,16 +639,7 @@
         model = np.ones_like(self.realgrid.grid)
         model /= np.trapz(model, self.realgrid.grid)
 
-<<<<<<< HEAD
         preblur, bw = self.get_preblur()
-=======
-        bw_text = str(self.blur_width.text())
-        if bw_text == '':
-            bw = 0.
-        else:
-            bw = float(bw_text)
-        preblur = self.preblur_button.isChecked() and bw > 0.
->>>>>>> 3bd8133e
 
         sol = self.ana_cont_probl.solve(method='maxent_svd',
                                         optimizer='newton',
